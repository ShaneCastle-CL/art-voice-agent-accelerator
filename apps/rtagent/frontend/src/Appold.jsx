--- conflicted
+++ resolved
@@ -793,7 +793,6 @@
    * ------------------------------------------------------------------ */
   return (
     <div style={styles.root}>
-<<<<<<< HEAD
       {/* HEADER */}
       <header style={styles.header}>
         <div style={{ display: 'flex', alignItems: 'center', justifyContent: 'space-between', marginBottom: 16 }}>
@@ -804,45 +803,6 @@
               Transforming patient care with real-time, intelligent voice interactions
             </p>
           </div>
-        </div>
-      </header>
-
-      {/* CHAT */}
-      <section style={styles.chatWrapper}>
-        <div ref={chatRef} style={styles.chatScroll}>
-          {messages.map((m,i)=> <ChatBubble key={i} message={m} />)}
-        </div>
-      </section>
-
-      {/* START/STOP */}
-      <div style={styles.controlBar}>
-        <button
-          style={styles.primaryBtn(recording)}
-          onClick={recording ? stopRecognition : startRecognition}
-        >
-          {recording ? "⏹ End Conversation" : "▶ Start Conversation"}
-        </button>
-=======
-      {/* Health Status - Top Right */}
-      <div style={{...styles.healthIndicator, display: "none"}}>
-        <HealthStatusIndicator
-          healthStatus={healthStatus}
-          readinessStatus={readinessStatus}
-          overallStatus={overallStatus}
-          onRefresh={refresh}
-          compact={true}
-        />
->>>>>>> 13a5ea9a
-      </div>
-
-      {/* Main iPad-sized Container */}
-      <div style={styles.mainContainer}>
-        {/* Waveform Section */}
-        <div style={styles.waveformSection}>
-          <WaveformVisualization 
-            isActive={recording || !!activeSpeaker} 
-            speaker={activeSpeaker} 
-          />
         </div>
 
         {/* Chat Messages */}
