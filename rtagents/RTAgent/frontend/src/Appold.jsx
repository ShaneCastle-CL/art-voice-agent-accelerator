// src/RealTimeVoiceApp.jsx
import React, { useEffect, useRef, useState } from 'react';
import {
  AudioConfig,
  SpeechConfig,
  SpeechRecognizer,
  PropertyId,
<<<<<<< HEAD
} from "microsoft-cognitiveservices-speech-sdk";
import ReactFlow, { ReactFlowProvider, MiniMap, Controls } from "reactflow";
import "reactflow/dist/style.css";
import { useHealthMonitor } from "./hooks/useHealthMonitor";
import HealthStatusIndicator from "./components/HealthStatusIndicator";
=======
} from 'microsoft-cognitiveservices-speech-sdk';
import VoiceSphere from './components/VoiceSphere';
>>>>>>> ca3cef61

/* ------------------------------------------------------------------ *
 *  ENV VARS
 * ------------------------------------------------------------------ */
const {
  VITE_AZURE_SPEECH_KEY: AZURE_SPEECH_KEY,
  VITE_AZURE_REGION:     AZURE_REGION,
  VITE_BACKEND_BASE_URL: API_BASE_URL,
} = import.meta.env;


const WS_URL = API_BASE_URL.replace(/^https?/, "wss");

/* ------------------------------------------------------------------ *
 *  STYLES
 * ------------------------------------------------------------------ */
const styles = {
  root: {
    fontFamily: "Segoe UI, Roboto, sans-serif",
    background: "linear-gradient(135deg, rgba(20,25,35,0.85), rgba(30,35,45,0.85))",
    backdropFilter: "blur(12px)",
    WebkitBackdropFilter: "blur(12px)",
    boxShadow: "inset 0 0 0 1px rgba(255,255,255,0.05), 0 8px 32px rgba(0,0,0,0.6)",
    borderRadius: "20px",
    color: "#E5E7EB",
    minHeight: "100vh",
    padding: 32,
    display: "flex",
    flexDirection: "column",
    alignItems: "center",
    gap: 40,
  },
  header:       { width:"100%", maxWidth:1080, textAlign:"center" },
  headerTitle:  { fontSize:"3rem", fontWeight:700, marginBottom:8, textShadow:"0 2px 8px rgba(88,166,255,0.3)" },
  headerSubtitle:{ fontSize:"1.1rem", color:"#9CA3AF", textShadow:"0 2px 8px rgba(88,166,255,0.3)" },

  chatWrapper: { background:"#263238", borderRadius:12, padding:20,
                 width:"95%", maxWidth:1080, height:480, overflow:"hidden",
                 display:"flex", flexDirection:"column" },
  chatScroll:  { flex:1, overflowY:"auto", padding:"12px 18px" },

  controlBar: { textAlign:"center", width:"100%" },
  primaryBtn: rec => ({
    padding:"14px 40px", border:"none", borderRadius:10,
    fontWeight:600, fontSize:"1rem", cursor:"pointer",
    background: rec ? "#D13438" : "#107C10", color:"#fff"
  }),

  secondRow: { display:"flex", gap:32, width:"100%", maxWidth:1080,
               alignItems:"center", justifyContent:"center" },
  card:      { flex:1, background:"#263238", borderRadius:12, padding:20,
               height:300, display:"flex", alignItems:"center", justifyContent:"center",
               position:"relative" },

  logsWrapper:{ width:"100%", maxWidth:1080 },
  logsPre:    { background:"#17202A", padding:14, borderRadius:10,
                fontSize:"0.9rem", maxHeight:260, overflow:"auto", whiteSpace:"pre-wrap" },

  phoneWidget:{ position:"fixed", right:28, bottom:28, width:220, height:275,
                  display:"flex", alignItems:"center", justifyContent:"center" },
};

/* ------------------------------------------------------------------ *
 *  CHAT BUBBLE
 * ------------------------------------------------------------------ */
const ChatBubble = ({ message }) => {
  const { speaker, text, isTool, streaming } = message;
  const isUser = speaker === "User";
  return (
    <div style={{ display:"flex", justifyContent: isUser ? "flex-end" : "flex-start", marginBottom:16 }}>
      <div style={{
        background: isTool ? "rgba(26,101,112,0.2)"
                    : isUser ? "#0078D4"
                    : "#394B59",
        color:"#fff", padding:"12px 16px", borderRadius:20,
        maxWidth:"75%", lineHeight:1.5, boxShadow:"0 2px 6px rgba(0,0,0,.2)"
      }}>
        <span style={{ opacity: streaming ? 0.7 : 1 }}>
          {text.split("\n").map((line,i)=><p key={i} style={{margin:"4px 0"}}>{line}</p>)}
          {streaming && <em>▌</em>}
        </span>
        <span style={{
          display:"block", fontSize:"0.8rem", color:"#B0BEC5",
          marginTop:8, textAlign: isUser ? "right" : "left"
        }}>
          { isTool
              ? "🛠️ Agent Called Tool"
              : isUser
                ? "👤 User"
                : "🤖 Agent" }
        </span>
      </div>
    </div>
  );
};

/* ------------------------------------------------------------------ *
 *  MAIN COMPONENT
 * ------------------------------------------------------------------ */
export default function RealTimeVoiceApp() {
  /* ---------- state ---------- */
  const [messages, setMessages]       = useState([]);
  const [log, setLog]                 = useState("");
  const [recording, setRecording]     = useState(false);
  const [targetPhoneNumber, setTargetPhoneNumber] = useState("");
  const [callActive, setCallActive]   = useState(false);
  const [activeSpeaker, setActiveSpeaker] = useState(null);

<<<<<<< HEAD
  /* ---------- health monitoring ---------- */
  const { 
    healthStatus = { isHealthy: null, lastChecked: null, responseTime: null, error: null },
    readinessStatus = { status: null, timestamp: null, responseTime: null, checks: [], lastChecked: null, error: null },
    overallStatus = { isHealthy: false, hasWarnings: false, criticalErrors: [] },
    refresh = () => {} 
  } = useHealthMonitor({
    baseUrl: API_BASE_URL,
    healthInterval: 30000,
    readinessInterval: 15000,
    enableAutoRefresh: true,
  });

=======
  // all of our former “mind-map” state now lives here:
  const [functionCalls, setFunctionCalls] = useState([]);
  const [callResetKey, setCallResetKey]   = useState(0);
>>>>>>> ca3cef61

  /* ---------- refs ---------- */
  const idRef        = useRef(0);
  const chatRef      = useRef(null);
  const socketRef    = useRef(null);
  const recognizerRef= useRef(null);

  const appendLog = m => setLog(p => `${p}\n${new Date().toLocaleTimeString()} - ${m}`);

  /* ---------- scroll chat on new message ---------- */
  useEffect(()=>{
    if(chatRef.current) chatRef.current.scrollTop = chatRef.current.scrollHeight;
  },[messages]);

  /* ---------- teardown on unmount ---------- */
  useEffect(()=>()=> stopRecognition(),[]);

  /* ---------- derive callActive from logs ---------- */
  useEffect(()=>{
    if (log.includes("Call connected"))  setCallActive(true);
    if (log.includes("Call ended"))      setCallActive(false);
  },[log]);

  /* ---------- STOP & RESET on end ---------- */
  const stopRecognition = () => {
    recognizerRef.current?.stopContinuousRecognitionAsync();
    if (socketRef.current?.readyState === WebSocket.OPEN)
      socketRef.current.close();

    setRecording(false);
    setActiveSpeaker(null);

    // reset all sphere state
    setFunctionCalls([]);
    setCallResetKey(k=>k+1);

    appendLog("🛑 Recognition stopped");
  };

  /* ------------------------------------------------------------------ *
   *  SEND USER SPEECH → BACKEND
   * ------------------------------------------------------------------ */
  const sendToBackend = text => {
    if (socketRef.current?.readyState === WebSocket.OPEN)
      socketRef.current.send(JSON.stringify({ text }));
  };

  const handleUserSpeech = userText => {
    setMessages(ms => [...ms, { speaker:"User", text:userText }]);
    setActiveSpeaker("User");
    appendLog(`User: ${userText}`);
    sendToBackend(userText);
  };

  /* ------------------------------------------------------------------ *
   *  START RECOGNITION + WS
   * ------------------------------------------------------------------ */
  const startRecognition = () => {
    setMessages([]);
    setFunctionCalls([]);
    setCallResetKey(k=>k+1);

    /* Azure Speech config */
    const cfg = SpeechConfig.fromSubscription(AZURE_SPEECH_KEY, AZURE_REGION);
    cfg.speechRecognitionLanguage = "en-US";
    const rec = new SpeechRecognizer(cfg, AudioConfig.fromDefaultMicrophoneInput());
    rec.properties.setProperty(PropertyId.Speech_SegmentationSilenceTimeoutMs, "800");
    rec.properties.setProperty(PropertyId.Speech_SegmentationStrategy, "Semantic");
    recognizerRef.current = rec;

    let lastInterrupt = Date.now();
    rec.recognizing = (_, e) => {
      if (e.result.text.trim() &&
          socketRef.current?.readyState === WebSocket.OPEN &&
          Date.now()-lastInterrupt > 1000)
      {
        socketRef.current.send(JSON.stringify({ type:"interrupt" }));
        appendLog("→ Sent interrupt");
        lastInterrupt = Date.now();
      }
    };
    rec.recognized = (_, e) => {
      const txt = e.result.text.trim();
      if (txt) handleUserSpeech(txt);
    };

    rec.startContinuousRecognitionAsync();
    setRecording(true);
    appendLog("🎤 Recognition started");

    /* WebSocket for assistant streaming */
    const socket = new WebSocket(`${WS_URL}/realtime`);
    socket.binaryType = "arraybuffer";
    socketRef.current = socket;
    socket.onopen  = () => appendLog("🔌 WS open");
    socket.onclose = () => appendLog("🔌 WS closed");
    socket.onmessage = handleSocketMessage;
  };

  /* ------------------------------------------------------------------ *
   *  HANDLE INCOMING SOCKET MESSAGES
   * ------------------------------------------------------------------ */
  const handleSocketMessage = async event => {
    // audio
    if (typeof event.data !== "string") {
      const ctx = new AudioContext();
      const buf = await event.data.arrayBuffer();
      const audioBuf = await ctx.decodeAudioData(buf);
      const src = ctx.createBufferSource();
      src.buffer = audioBuf;
      src.connect(ctx.destination);
      src.start();
      appendLog("🔊 Audio played");
      return;
    }

    // JSON frames
    let payload;
    try { payload = JSON.parse(event.data); }
    catch { appendLog("Ignored non-JSON frame"); return; }

    const { type, content="", message="", tool, pct, status, elapsedMs, result, error } = payload;
    const txt = content || message;

    // streaming assistant
    if (type==="assistant_streaming") {
      setActiveSpeaker("Assistant");
      setMessages(prev => {
        if (prev.at(-1)?.streaming) {
          return prev.map((m,i) =>
            i===prev.length-1 ? { ...m, text: txt } : m
          );
        }
        return [...prev, { speaker:"Assistant", text: txt, streaming:true }];
      });
      return;
    }

    // final assistant
    if (type==="assistant"||type==="status") {
      setActiveSpeaker("Assistant");
      setMessages(prev => {
        if (prev.at(-1)?.streaming) {
          return prev.map((m,i) =>
            i===prev.length-1 ? { speaker:"Assistant", text: txt } : m
          );
        }
        return [...prev, { speaker:"Assistant", text: txt }];
      });
      appendLog("🤖 Assistant responded");
      return;
    }

    // tool start
    if (type==="tool_start") {
      const callId = `${tool}-${Date.now()}`;
      setFunctionCalls(fc => [...fc, { id:callId, name:tool, status:"running" }]);
      setMessages(prev => [
        ...prev,
        { speaker:"Assistant", isTool:true, text:`🛠️ tool ${tool} started 🔄` }
      ]);
      appendLog(`⚙️ ${tool} started`);
      return;
    }

    // tool progress
    if (type==="tool_progress") {
      setMessages(prev =>
        prev.map((m,i,arr) =>
          i===arr.length-1 && m.text.startsWith(`🛠️ tool ${tool}`)
            ? { ...m, text:`🛠️ tool ${tool} ${pct}% 🔄` }
            : m
        )
      );
      appendLog(`⚙️ ${tool} ${pct}%`);
      return;
    }

    // tool end
    if (type==="tool_end") {
      setFunctionCalls(fc =>
        fc.map(f =>
          f.name===tool
            ? { ...f, status: status==="success" ? "completed" : "error" }
            : f
        )
      );
      // float out then remove
      setTimeout(() => {
        setFunctionCalls(fc => fc.filter(f => f.name!==tool));
      }, 2000);

      const finalText = status==="success"
        ? `🛠️ tool ${tool} completed ✔️\n${JSON.stringify(result, null,2)}`
        : `🛠️ tool ${tool} failed ❌\n${error}`;
      setMessages(prev =>
        prev.map((m,i,arr) =>
          i===arr.length-1 && m.text.startsWith(`🛠️ tool ${tool}`)
            ? { ...m, text: finalText }
            : m
        )
      );
      appendLog(`⚙️ ${tool} ${status} (${elapsedMs}ms)`);
      return;
    }
  };

  /* ------------------------------------------------------------------ *
   *  OUTBOUND ACS CALL
   * ------------------------------------------------------------------ */
  const startACSCall = async () => {
    if (!/^\+\d+$/.test(targetPhoneNumber)) {
      alert("Enter phone in E.164 format e.g. +15551234567");
      return;
    }
    try {
      const res = await fetch(`${API_BASE_URL}/api/call`, {
        method:"POST",
        headers:{"Content-Type":"application/json"},
        body: JSON.stringify({ target_number: targetPhoneNumber }),
      });
      const json = await res.json();
      if (!res.ok) {
        appendLog(`Call error: ${json.detail||res.statusText}`);
        return;
      }
      // show in chat
      setMessages(m => [
        ...m,
        { speaker:"Assistant", text:`📞 Call started → ${targetPhoneNumber}` }
      ]);
      appendLog("📞 Call initiated");

      // relay WS
      const relay = new WebSocket(`${WS_URL}/relay`);
      relay.onopen = () => appendLog("Relay WS connected");
      relay.onmessage = ({data}) => {
        try {
          const obj = JSON.parse(data);
          if (obj.type?.startsWith("tool_")) {
            handleSocketMessage({ data: JSON.stringify(obj) });
            return;
          }
          const { sender, message } = obj;
          setMessages(m => [...m, { speaker: sender, text: message }]);
          setActiveSpeaker(sender);
          appendLog(`[Relay] ${sender}: ${message}`);
        } catch {
          appendLog("Relay parse error");
        }
      };
      relay.onclose = () => {
        appendLog("Relay WS disconnected");
        setCallActive(false);
        setActiveSpeaker(null);
        setFunctionCalls([]);
        setCallResetKey(k=>k+1);
      };
    } catch(e) {
      appendLog(`Network error starting call: ${e.message}`);
    }
  };

  /* ------------------------------------------------------------------ *
   *  RENDER
   * ------------------------------------------------------------------ */
  return (
    <div style={styles.root}>
      {/* HEADER */}
      <header style={styles.header}>
<<<<<<< HEAD
        <div style={{ display: 'flex', alignItems: 'center', justifyContent: 'space-between', marginBottom: 16 }}>
          <div style={{ flex: 1 }} />
          <div style={{ textAlign: 'center' }}>
            <h1 style={styles.headerTitle}>🎙️ RTInsuranceAgent</h1>
            <p style={styles.headerSubtitle}>
              Transforming patient care with real‑time, intelligent voice
              interactions powered by Azure AI
            </p>
          </div>
          <div style={{ flex: 1, display: 'flex', justifyContent: 'flex-end' }}>
            <HealthStatusIndicator
              healthStatus={healthStatus}
              readinessStatus={readinessStatus}
              overallStatus={overallStatus}
              onRefresh={refresh}
              compact={true}
            />
          </div>
        </div>
=======
        <h1 style={styles.headerTitle}>🎙️ RTInsuranceAgent</h1>
        <p style={styles.headerSubtitle}>
          Transforming patient care with real-time, intelligent voice interactions
        </p>
>>>>>>> ca3cef61
      </header>

      {/* CHAT */}
      <section style={styles.chatWrapper}>
        <div ref={chatRef} style={styles.chatScroll}>
          {messages.map((m,i)=> <ChatBubble key={i} message={m} />)}
        </div>
      </section>

      {/* START/STOP */}
      <div style={styles.controlBar}>
        <button
          style={styles.primaryBtn(recording)}
          onClick={recording ? stopRecognition : startRecognition}
        >
          {recording ? "⏹ End Conversation" : "▶ Start Conversation"}
        </button>
      </div>

      {/* AVATAR + SPHERE */}
      <div style={styles.secondRow}>
        <div style={styles.card}>
          <VoiceSphere
            speaker={activeSpeaker}
            active={!!activeSpeaker}
            functionCalls={functionCalls}
            resetKey={callResetKey}
          />
        </div>
      </div>

      {/* LOGS */}
      <div style={styles.logsWrapper}>
        <h3 style={{ marginBottom:8 }}>System Logs</h3>
        <pre style={styles.logsPre}>{log}</pre>
      </div>

      {/* PHONE WIDGET */}
      <div style={{
        position:"fixed",right:-300,bottom:20,width:260,height:350,
        display:"flex",alignItems:"center",justifyContent:"center"
      }}>
        {callActive && (
          <div style={{
            position:"absolute", left:"7%", width:"80%", height:"120%",
            borderRadius:20, background:"rgba(0,183,255,0.88)",
            animation:"ring 1.6s ease-out infinite"
          }}/>
        )}
        <img
          src={`${import.meta.env.BASE_URL}phoneimage.png`}
          alt="Phone"
          style={{ width:"100%", height:"auto" }}
        />
        {callActive && (
          <div style={{
            position:"absolute", top:88, left:"63%",
            transform:"translate(-50%,-50%)",
            width:12, height:12, background:"#A3FF12",
            boxShadow:"0 0 6px 3px rgba(73,255,18,0.8)",
            animation:"led 1.2s infinite"
          }}/>
        )}
        <div style={{
          position:"absolute", top:112, left:48, width:134,
          display:"flex", flexDirection:"column", gap:8
        }}>
          <input
            type="tel"
            disabled={callActive}
            value={targetPhoneNumber}
            placeholder="+15551234567"
            onChange={e=>setTargetPhoneNumber(e.target.value)}
            style={{
              background:"#1E293B", color:"#E5E7EB",
              border:"1px solid #374151", borderRadius:4,
              padding:"6px 6px", textAlign:"center",
              fontSize:"0.8rem", opacity: callActive ? 0.6 : 1
            }}
          />
          <button
            onClick={startACSCall}
            style={{
              background: callActive?"#DC2626":"#2563EB",
              color:"#fff", border:"none", borderRadius:4,
              fontSize:"0.8rem", fontWeight:600, padding:"8px 0",
              cursor:"pointer",
              animation: callActive ? "btnGlow 1.4s infinite" : undefined
            }}
          >
            {callActive ? "End" : "Call"}
          </button>
        </div>
      </div>
    </div>
  );
}<|MERGE_RESOLUTION|>--- conflicted
+++ resolved
@@ -5,16 +5,12 @@
   SpeechConfig,
   SpeechRecognizer,
   PropertyId,
-<<<<<<< HEAD
 } from "microsoft-cognitiveservices-speech-sdk";
 import ReactFlow, { ReactFlowProvider, MiniMap, Controls } from "reactflow";
 import "reactflow/dist/style.css";
 import { useHealthMonitor } from "./hooks/useHealthMonitor";
 import HealthStatusIndicator from "./components/HealthStatusIndicator";
-=======
-} from 'microsoft-cognitiveservices-speech-sdk';
 import VoiceSphere from './components/VoiceSphere';
->>>>>>> ca3cef61
 
 /* ------------------------------------------------------------------ *
  *  ENV VARS
@@ -123,7 +119,6 @@
   const [callActive, setCallActive]   = useState(false);
   const [activeSpeaker, setActiveSpeaker] = useState(null);
 
-<<<<<<< HEAD
   /* ---------- health monitoring ---------- */
   const { 
     healthStatus = { isHealthy: null, lastChecked: null, responseTime: null, error: null },
@@ -137,14 +132,26 @@
     enableAutoRefresh: true,
   });
 
-=======
+
+  /* ---------- mind‑map state ---------- */
+  // const rootUser      = { id:"user-root",      data:{label:"👤 User"},      position:{x:-220,y:0},
+  //                         style:{background:"#0F766E",color:"#fff"} };
+  // const rootAssistant = { id:"assistant-root", data:{label:"🤖 Assistant"}, position:{x: 220,y:0},
+  //                         style:{background:"#4338CA",color:"#fff"} };
+
+  // const [nodes, setNodes] = useState([rootUser, rootAssistant]);
+  // const [edges, setEdges] = useState([]);
+
+  // /* helpers for unique ids */
+  // const nextId = () => `n-${Date.now()}-${idRef.current++}`;
+  // const lastUserId      = useRef(null);
+  // const lastAssistantId = useRef(null);
   // all of our former “mind-map” state now lives here:
   const [functionCalls, setFunctionCalls] = useState([]);
   const [callResetKey, setCallResetKey]   = useState(0);
->>>>>>> ca3cef61
 
   /* ---------- refs ---------- */
-  const idRef        = useRef(0);
+  // const idRef        = useRef(0);
   const chatRef      = useRef(null);
   const socketRef    = useRef(null);
   const recognizerRef= useRef(null);
@@ -412,14 +419,12 @@
     <div style={styles.root}>
       {/* HEADER */}
       <header style={styles.header}>
-<<<<<<< HEAD
         <div style={{ display: 'flex', alignItems: 'center', justifyContent: 'space-between', marginBottom: 16 }}>
           <div style={{ flex: 1 }} />
           <div style={{ textAlign: 'center' }}>
             <h1 style={styles.headerTitle}>🎙️ RTInsuranceAgent</h1>
             <p style={styles.headerSubtitle}>
-              Transforming patient care with real‑time, intelligent voice
-              interactions powered by Azure AI
+              Transforming patient care with real-time, intelligent voice interactions
             </p>
           </div>
           <div style={{ flex: 1, display: 'flex', justifyContent: 'flex-end' }}>
@@ -432,12 +437,6 @@
             />
           </div>
         </div>
-=======
-        <h1 style={styles.headerTitle}>🎙️ RTInsuranceAgent</h1>
-        <p style={styles.headerSubtitle}>
-          Transforming patient care with real-time, intelligent voice interactions
-        </p>
->>>>>>> ca3cef61
       </header>
 
       {/* CHAT */}
