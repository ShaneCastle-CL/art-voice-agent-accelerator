--- conflicted
+++ resolved
@@ -684,13 +684,8 @@
             return False
 
     ## Cleaned up methods
-<<<<<<< HEAD
-    def synthesize_to_pcm(self, text: str, sample_rate: int = 16000) -> bytes:
-        speech_config = self.cfg
-=======
     def synthesize_to_pcm(self, text: str, voice:str = "en-US-JennyMultilingualNeural", sample_rate: int = 16000) -> bytes:
         speech_config = self._create_speech_config()
->>>>>>> 61031bf3
         speech_config.speech_synthesis_voice_name = self.voice
         speech_config.set_speech_synthesis_output_format(
             {
@@ -701,11 +696,7 @@
 
         ssml = f"""
 <speak version="1.0" xmlns:mstts="http://www.w3.org/2001/mstts" xml:lang="en-US">
-<<<<<<< HEAD
-    <voice name="{self.voice.split(':')[0]}">
-=======
     <voice name="{voice}">
->>>>>>> 61031bf3
         <prosody rate="15%" pitch="default">
             {text}
         </prosody>
